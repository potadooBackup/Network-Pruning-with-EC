--- conflicted
+++ resolved
@@ -63,10 +63,7 @@
     def get_fitness_score(self, model: nn.Module, verbose: bool=False, validation: bool=True,
                           cached: bool=True) -> tuple[float, float]:
         """ Get the fitness score (minimization).
-<<<<<<< HEAD
-=======
         fitness_score = -(alpha*acc + (1-alpha)*sparsity)
->>>>>>> 17032a2e
 
         Args:
             model (VGG, optional): the tested model.
@@ -153,10 +150,6 @@
         valid_running_correct = 0
         counter = 0
         criterion = nn.CrossEntropyLoss()
-<<<<<<< HEAD
-        times = 0
-=======
->>>>>>> 17032a2e
         data_loader: DataLoader = self.test_loader if validation else self.valid_loader
         if self.config['verbose']:
             progress = tqdm(total=10 if self.config['reduction'] else len(self.test_loader))
